use crate::libc;
use crate::{
    bio::{bpin, bread, brelse, bunpin, bwrite},
    buf::Buf,
    fs::{Superblock, BSIZE},
    param::{LOGSIZE, MAXOPBLOCKS},
    printf::panic,
    proc::{sleep, wakeup},
    spinlock::Spinlock,
};
use core::ptr;

#[derive(Copy, Clone)]
pub struct Log {
    pub lock: Spinlock,
    pub start: i32,
    pub size: i32,

    /// how many FS sys calls are executing.
    pub outstanding: i32,

    /// in commit(), please wait.
    pub committing: i32,
    pub dev: i32,
    pub lh: LogHeader,
}

/// Simple logging that allows concurrent FS system calls.
///
/// A log transaction contains the updates of multiple FS system
/// calls. The logging system only commits when there are
/// no FS system calls active. Thus there is never
/// any reasoning required about whether a commit might
/// write an uncommitted system call's updates to disk.
///
/// A system call should call begin_op()/end_op() to mark
/// its start and end. Usually begin_op() just increments
/// the count of in-progress FS system calls and returns.
/// But if it thinks the log is close to running out, it
/// sleeps until the last outstanding end_op() commits.
///
/// The log is a physical re-do log containing disk blocks.
/// The on-disk log format:
///   header block, containing block #s for block A, B, C, ...
///   block A
///   block B
///   block C
///   ...
/// Log appends are synchronous.
/// Contents of the header block, used for both the on-disk header block
/// and to keep track in memory of logged block# before commit.
#[derive(Copy, Clone)]
pub struct LogHeader {
    pub n: i32,
    pub block: [i32; 30],
}

impl Log {
    // TODO: transient measure
    pub const fn zeroed() -> Self {
        Self {
            lock: Spinlock::zeroed(),
            start: 0,
            size: 0,
            outstanding: 0,
            committing: 0,
            dev: 0,
            lh: LogHeader {
                n: 0,
                block: [0; 30],
            },
        }
    }
}

pub static mut log: Log = Log::zeroed();

pub unsafe fn initlog(mut dev: i32, mut sb: *mut Superblock) {
    if ::core::mem::size_of::<LogHeader>() as u64 >= BSIZE as u64 {
        panic(
            b"initlog: too big LogHeader\x00" as *const u8 as *const libc::c_char
                as *mut libc::c_char,
        );
    }
    log.lock
        .initlock(b"log\x00" as *const u8 as *const libc::c_char as *mut libc::c_char);
    log.start = (*sb).logstart as i32;
    log.size = (*sb).nlog as i32;
    log.dev = dev;
    recover_from_log();
}

/// Copy committed blocks from log to their home location
unsafe fn install_trans() {
    let mut tail: i32 = 0;
    tail = 0;
    while tail < log.lh.n {
        // read log block
        let mut lbuf: *mut Buf = bread(log.dev as u32, (log.start + tail + 1 as i32) as u32);

        // read dst
        let mut dbuf: *mut Buf = bread(log.dev as u32, log.lh.block[tail as usize] as u32);

        // copy block to dst
        ptr::copy(
            (*lbuf).data.as_mut_ptr() as *const libc::c_void,
            (*dbuf).data.as_mut_ptr() as *mut libc::c_void,
            BSIZE as usize,
        );

        // write dst to disk
        bwrite(dbuf);
        bunpin(dbuf);
        brelse(lbuf);
        brelse(dbuf);
        tail += 1
    }
}

/// Read the log header from disk into the in-memory log header
unsafe fn read_head() {
    let mut buf: *mut Buf = bread(log.dev as u32, log.start as u32);
    let mut lh: *mut LogHeader = (*buf).data.as_mut_ptr() as *mut LogHeader;
    let mut i: i32 = 0;
    log.lh.n = (*lh).n;
    while i < log.lh.n {
        log.lh.block[i as usize] = (*lh).block[i as usize];
        i += 1
    }
    brelse(buf);
}

/// Write in-memory log header to disk.
/// This is the true point at which the
/// current transaction commits.
unsafe fn write_head() {
    let mut buf: *mut Buf = bread(log.dev as u32, log.start as u32);
    let mut hb: *mut LogHeader = (*buf).data.as_mut_ptr() as *mut LogHeader;
    let mut i: i32 = 0;
    (*hb).n = log.lh.n;
    while i < log.lh.n {
        (*hb).block[i as usize] = log.lh.block[i as usize];
        i += 1
    }
    bwrite(buf);
    brelse(buf);
}

unsafe fn recover_from_log() {
    read_head();

    // if committed, copy from log to disk
    install_trans();
    log.lh.n = 0 as i32;

    // clear the log
    write_head();
}

/// called at the start of each FS system call.
pub unsafe fn begin_op() {
    log.lock.acquire();
    loop {
        if log.committing != 0 {
            sleep(&mut log as *mut Log as *mut libc::c_void, &mut log.lock);
        } else if log.lh.n + (log.outstanding + 1 as i32) * MAXOPBLOCKS > LOGSIZE {
            // this op might exhaust log space; wait for commit.
            sleep(&mut log as *mut Log as *mut libc::c_void, &mut log.lock);
        } else {
            log.outstanding += 1 as i32;
            log.lock.release();
            break;
        }
    }
}

/// called at the end of each FS system call.
/// commits if this was the last outstanding operation.
pub unsafe fn end_op() {
    let mut do_commit: i32 = 0;
    log.lock.acquire();
    log.outstanding -= 1 as i32;
    if log.committing != 0 {
        panic(b"log.committing\x00" as *const u8 as *const libc::c_char as *mut libc::c_char);
    }
    if log.outstanding == 0 as i32 {
        do_commit = 1 as i32;
        log.committing = 1 as i32
    } else {
        // begin_op() may be waiting for log space,
        // and decrementing log.outstanding has decreased
        // the amount of reserved space.
        wakeup(&mut log as *mut Log as *mut libc::c_void);
    }
    log.lock.release();
    if do_commit != 0 {
        // call commit w/o holding locks, since not allowed
        // to sleep with locks.
        commit();
        log.lock.acquire();
        log.committing = 0 as i32;
<<<<<<< HEAD
        wakeup(&mut log as *mut Log as *mut libc::c_void);
        release(&mut log.lock);
=======
        wakeup(&mut log as *mut log as *mut libc::c_void);
        log.lock.release();
>>>>>>> 6f2c5843
    };
}

/// Copy modified blocks from cache to log.
unsafe fn write_log() {
    let mut tail: i32 = 0;
    tail = 0;
    while tail < log.lh.n {
        // log block
        let mut to: *mut Buf = bread(log.dev as u32, (log.start + tail + 1 as i32) as u32);

        // cache block
        let mut from: *mut Buf = bread(log.dev as u32, log.lh.block[tail as usize] as u32);

        ptr::copy(
            (*from).data.as_mut_ptr() as *const libc::c_void,
            (*to).data.as_mut_ptr() as *mut libc::c_void,
            BSIZE as usize,
        );

        // write the log
        bwrite(to);
        brelse(from);
        brelse(to);
        tail += 1
    }
}

unsafe fn commit() {
    if log.lh.n > 0 as i32 {
        // Write modified blocks from cache to log
        write_log();

        // Write header to disk -- the real commit
        write_head();

        // Now install writes to home locations
        install_trans();
        log.lh.n = 0 as i32;

        // Erase the transaction from the log
        write_head();
    };
}

/// Caller has modified b->data and is done with the buffer.
/// Record the block number and pin in the cache by increasing refcnt.
/// commit()/write_log() will do the disk write.
///
/// log_write() replaces bwrite(); a typical use is:
///   bp = bread(...)
///   modify bp->data[]
///   log_write(bp)
///   brelse(bp)
pub unsafe fn log_write(mut b: *mut Buf) {
    let mut i: i32 = 0;
    if log.lh.n >= LOGSIZE || log.lh.n >= log.size - 1 as i32 {
        panic(
            b"too big a transaction\x00" as *const u8 as *const libc::c_char as *mut libc::c_char,
        );
    }
    if log.outstanding < 1 as i32 {
        panic(
            b"log_write outside of trans\x00" as *const u8 as *const libc::c_char
                as *mut libc::c_char,
        );
    }
    log.lock.acquire();
    i = 0;
    while i < log.lh.n {
        // log absorbtion
        if log.lh.block[i as usize] as u32 == (*b).blockno {
            break;
        }
        i += 1
    }
    log.lh.block[i as usize] = (*b).blockno as i32;

    // Add new block to log?
    if i == log.lh.n {
        bpin(b);
        log.lh.n += 1
    }
    log.lock.release();
}<|MERGE_RESOLUTION|>--- conflicted
+++ resolved
@@ -199,13 +199,8 @@
         commit();
         log.lock.acquire();
         log.committing = 0 as i32;
-<<<<<<< HEAD
         wakeup(&mut log as *mut Log as *mut libc::c_void);
-        release(&mut log.lock);
-=======
-        wakeup(&mut log as *mut log as *mut libc::c_void);
         log.lock.release();
->>>>>>> 6f2c5843
     };
 }
 
