use crate::elf::{elfhdr, proghdr};
use crate::elf::{ELF_MAGIC, ELF_PROG_LOAD};
use crate::libc;
<<<<<<< HEAD
use crate::param::MAXARG;
use crate::proc::{myproc, proc_0, proc_freepagetable, proc_pagetable};
use crate::riscv::{pagetable_t, PGSIZE};
use core::ptr;
extern "C" {
    pub type inode;
    pub type file;
    #[no_mangle]
    fn ilock(_: *mut inode);
    #[no_mangle]
    fn iunlockput(_: *mut inode);
    #[no_mangle]
    fn namei(_: *mut libc::c_char) -> *mut inode;
    #[no_mangle]
    fn readi(_: *mut inode, _: i32, _: u64, _: u32, _: u32) -> i32;
    #[no_mangle]
    fn begin_op();
    #[no_mangle]
    fn end_op();
    #[no_mangle]
    fn panic(_: *mut libc::c_char) -> !;
    #[no_mangle]
    fn safestrcpy(_: *mut libc::c_char, _: *const libc::c_char, _: i32) -> *mut libc::c_char;
    #[no_mangle]
    fn strlen(_: *const libc::c_char) -> i32;
    #[no_mangle]
    fn uvmalloc(_: pagetable_t, _: u64, _: u64) -> u64;
    #[no_mangle]
    fn uvmclear(_: pagetable_t, _: u64);
    #[no_mangle]
    fn walkaddr(_: pagetable_t, _: u64) -> u64;
    #[no_mangle]
    fn copyout(_: pagetable_t, _: u64, _: *mut libc::c_char, _: u64) -> i32;
}
=======
use crate::{
    file::inode,
    fs::{ilock, iunlockput, namei, readi},
    log::{begin_op, end_op},
    printf::panic,
    proc::{myproc, proc_0, proc_freepagetable, proc_pagetable},
    riscv::PGSIZE,
    string::{safestrcpy, strlen},
    vm::{copyout, uvmalloc, uvmclear, walkaddr},
};
use core::ptr;
pub type pde_t = u64;
pub type pagetable_t = *mut u64;
/// "\x7FELF" in little endian
/// File header
#[derive(Copy, Clone)]
#[repr(C)]
pub struct elfhdr {
    pub magic: u32,
    pub elf: [u8; 12],
    pub type_0: u16,
    pub machine: u16,
    pub version: u32,
    pub entry: u64,
    pub phoff: u64,
    pub shoff: u64,
    pub flags: u32,
    pub ehsize: u16,
    pub phentsize: u16,
    pub phnum: u16,
    pub shentsize: u16,
    pub shnum: u16,
    pub shstrndx: u16,
}
/// Program section header
#[derive(Copy, Clone)]
#[repr(C)]
pub struct proghdr {
    pub type_0: u32,
    pub flags: u32,
    pub off: u64,
    pub vaddr: u64,
    pub paddr: u64,
    pub filesz: u64,
    pub memsz: u64,
    pub align: u64,
}
// maximum number of processes
// maximum number of CPUs
// open files per process
// open files per system
// maximum number of active i-nodes
// maximum major device number
// device number of file system root disk
pub const MAXARG: i32 = 32;
// Format of an ELF executable file
pub const ELF_MAGIC: u32 = 0x464c457f;
// Values for Proghdr type
pub const ELF_PROG_LOAD: i32 = 1;
>>>>>>> a51db6db
#[no_mangle]
pub unsafe extern "C" fn exec(
    mut path: *mut libc::c_char,
    mut argv: *mut *mut libc::c_char,
) -> i32 {
    let mut oldsz: u64 = 0;
    let mut current_block: u64;
    let mut s: *mut libc::c_char = ptr::null_mut();
    let mut last: *mut libc::c_char = ptr::null_mut();
    let mut i: i32 = 0;
    let mut off: i32 = 0;
    let mut argc: u64 = 0;
    let mut sz: u64 = 0;
    let mut sp: u64 = 0;
    let mut ustack: [u64; 33] = [0; 33];
    let mut stackbase: u64 = 0;
    let mut elf: elfhdr = elfhdr {
        magic: 0,
        elf: [0; 12],
        typ: 0,
        machine: 0,
        version: 0,
        entry: 0,
        phoff: 0,
        shoff: 0,
        flags: 0,
        ehsize: 0,
        phentsize: 0,
        phnum: 0,
        shentsize: 0,
        shnum: 0,
        shstrndx: 0,
    };
    let mut ip: *mut inode = 0 as *mut inode;
    let mut ph: proghdr = proghdr {
        typ: 0,
        flags: 0,
        off: 0,
        vaddr: 0,
        paddr: 0,
        filesz: 0,
        memsz: 0,
        align: 0,
    };
    let mut pagetable: pagetable_t = 0 as pagetable_t;
    let mut oldpagetable: pagetable_t = ptr::null_mut();
    let mut p: *mut proc_0 = myproc();
    begin_op();
    ip = namei(path);
    if ip.is_null() {
        end_op();
        return -(1 as i32);
    }
    ilock(ip);
    // Check ELF header
    if readi(
        ip,
        0 as i32,
        &mut elf as *mut elfhdr as u64,
        0 as i32 as u32,
        ::core::mem::size_of::<elfhdr>() as u64 as u32,
    ) as u64
        == ::core::mem::size_of::<elfhdr>() as u64
        && elf.magic == ELF_MAGIC
    {
        pagetable = proc_pagetable(p);
        if !pagetable.is_null() {
            // Load program into memory.
            sz = 0 as i32 as u64;
            i = 0 as i32;
            off = elf.phoff as i32;
            loop {
                if i >= elf.phnum as i32 {
                    current_block = 15768484401365413375;
                    break;
                }
                if readi(
                    ip,
                    0 as i32,
                    &mut ph as *mut proghdr as u64,
                    off as u32,
                    ::core::mem::size_of::<proghdr>() as u64 as u32,
                ) as u64
                    != ::core::mem::size_of::<proghdr>() as u64
                {
                    current_block = 7080392026674647309;
                    break;
                }
                if ph.typ == ELF_PROG_LOAD as u32 {
                    if ph.memsz < ph.filesz {
                        current_block = 7080392026674647309;
                        break;
                    }
                    if ph.vaddr.wrapping_add(ph.memsz) < ph.vaddr {
                        current_block = 7080392026674647309;
                        break;
                    }
                    sz = uvmalloc(pagetable, sz, ph.vaddr.wrapping_add(ph.memsz));
                    if sz == 0 as i32 as u64 {
                        current_block = 7080392026674647309;
                        break;
                    }
                    if ph.vaddr.wrapping_rem(PGSIZE as u64) != 0 as i32 as u64 {
                        current_block = 7080392026674647309;
                        break;
                    }
                    if loadseg(pagetable, ph.vaddr, ip, ph.off as u32, ph.filesz as u32) < 0 as i32
                    {
                        current_block = 7080392026674647309;
                        break;
                    }
                }
                i += 1;
                off = (off as u64).wrapping_add(::core::mem::size_of::<proghdr>() as u64) as i32
                    as i32
            }
            match current_block {
                7080392026674647309 => {}
                _ => {
                    iunlockput(ip);
                    end_op();
                    ip = 0 as *mut inode;
                    p = myproc();
                    oldsz = (*p).sz;
                    // Allocate two pages at the next page boundary.
                    // Use the second as the user stack.
                    sz = sz.wrapping_add(PGSIZE as u64).wrapping_sub(1 as i32 as u64)
                        & !(PGSIZE - 1 as i32) as u64;
                    sz = uvmalloc(pagetable, sz, sz.wrapping_add((2 as i32 * PGSIZE) as u64));
                    if sz != 0 as i32 as u64 {
                        uvmclear(pagetable, sz.wrapping_sub((2 as i32 * PGSIZE) as u64));
                        sp = sz;
                        stackbase = sp.wrapping_sub(PGSIZE as u64);
                        // Push argument strings, prepare rest of stack in ustack.
                        argc = 0 as i32 as u64; // riscv sp must be 16-byte aligned
                        loop {
                            if (*argv.offset(argc as isize)).is_null() {
                                current_block = 4567019141635105728;
                                break;
                            }
                            if argc >= MAXARG as u64 {
                                current_block = 7080392026674647309;
                                break;
                            }
                            sp = (sp as u64).wrapping_sub(
                                (strlen(*argv.offset(argc as isize)) + 1 as i32) as u64,
                            ) as u64 as u64;
                            sp = (sp as u64).wrapping_sub(sp.wrapping_rem(16 as i32 as u64)) as u64
                                as u64;
                            if sp < stackbase {
                                current_block = 7080392026674647309;
                                break;
                            }
                            if copyout(
                                pagetable,
                                sp,
                                *argv.offset(argc as isize),
                                (strlen(*argv.offset(argc as isize)) + 1 as i32) as u64,
                            ) < 0 as i32
                            {
                                current_block = 7080392026674647309;
                                break;
                            }
                            ustack[argc as usize] = sp;
                            argc = argc.wrapping_add(1)
                        }
                        match current_block {
                            7080392026674647309 => {}
                            _ => {
                                ustack[argc as usize] = 0 as i32 as u64;
                                // push the array of argv[] pointers.
                                sp = (sp as u64).wrapping_sub(
                                    argc.wrapping_add(1 as i32 as u64)
                                        .wrapping_mul(::core::mem::size_of::<u64>() as u64),
                                ) as u64 as u64;
                                sp = (sp as u64).wrapping_sub(sp.wrapping_rem(16 as i32 as u64))
                                    as u64 as u64;
                                if sp >= stackbase
                                    && copyout(
                                        pagetable,
                                        sp,
                                        ustack.as_mut_ptr() as *mut libc::c_char,
                                        argc.wrapping_add(1 as i32 as u64)
                                            .wrapping_mul(::core::mem::size_of::<u64>() as u64),
                                    ) >= 0 as i32
                                {
                                    // arguments to user main(argc, argv)
                                    // argc is returned via the system call return
                                    // value, which goes in a0.
                                    (*(*p).tf).a1 = sp;
                                    // Save program name for debugging.
                                    s = path;
                                    last = s;
                                    while *s != 0 {
                                        if *s as i32 == '/' as i32 {
                                            last = s.offset(1 as i32 as isize)
                                        }
                                        s = s.offset(1)
                                    }
                                    safestrcpy(
                                        (*p).name.as_mut_ptr(),
                                        last,
                                        ::core::mem::size_of::<[libc::c_char; 16]>() as u64 as i32,
                                    );
                                    // Commit to the user image.
                                    oldpagetable = (*p).pagetable; // initial program counter = main
                                    (*p).pagetable = pagetable; // initial stack pointer
                                    (*p).sz = sz; // this ends up in a0, the first argument to main(argc, argv)
                                    (*(*p).tf).epc = elf.entry;
                                    (*(*p).tf).sp = sp;
                                    proc_freepagetable(oldpagetable, oldsz);
                                    return argc as i32;
                                }
                            }
                        }
                    }
                }
            }
        }
    }
    if !pagetable.is_null() {
        proc_freepagetable(pagetable, sz);
    }
    if !ip.is_null() {
        iunlockput(ip);
        end_op();
    }
    -(1 as i32)
}
/// Load a program segment into pagetable at virtual address va.
/// va must be page-aligned
/// and the pages from va to va+sz must already be mapped.
/// Returns 0 on success, -1 on failure.
unsafe extern "C" fn loadseg(
    mut pagetable: pagetable_t,
    mut va: u64,
    mut ip: *mut inode,
    mut offset: u32,
    mut sz: u32,
) -> i32 {
    let mut i: u32 = 0;
    let mut n: u32 = 0;
    let mut pa: u64 = 0;
    if va.wrapping_rem(PGSIZE as u64) != 0 as i32 as u64 {
        panic(
            b"loadseg: va must be page aligned\x00" as *const u8 as *const libc::c_char
                as *mut libc::c_char,
        );
    }
    i = 0 as i32 as u32;
    while i < sz {
        pa = walkaddr(pagetable, va.wrapping_add(i as u64));
        if pa == 0 as i32 as u64 {
            panic(
                b"loadseg: address should exist\x00" as *const u8 as *const libc::c_char
                    as *mut libc::c_char,
            );
        }
        if sz.wrapping_sub(i) < PGSIZE as u32 {
            n = sz.wrapping_sub(i)
        } else {
            n = PGSIZE as u32
        }
        if readi(ip, 0 as i32, pa, offset.wrapping_add(i), n) as u32 != n {
            return -(1 as i32);
        }
        i = (i as u32).wrapping_add(PGSIZE as u32) as u32 as u32
    }
    0 as i32
}<|MERGE_RESOLUTION|>--- conflicted
+++ resolved
@@ -1,102 +1,17 @@
-use crate::elf::{elfhdr, proghdr};
-use crate::elf::{ELF_MAGIC, ELF_PROG_LOAD};
 use crate::libc;
-<<<<<<< HEAD
-use crate::param::MAXARG;
-use crate::proc::{myproc, proc_0, proc_freepagetable, proc_pagetable};
-use crate::riscv::{pagetable_t, PGSIZE};
-use core::ptr;
-extern "C" {
-    pub type inode;
-    pub type file;
-    #[no_mangle]
-    fn ilock(_: *mut inode);
-    #[no_mangle]
-    fn iunlockput(_: *mut inode);
-    #[no_mangle]
-    fn namei(_: *mut libc::c_char) -> *mut inode;
-    #[no_mangle]
-    fn readi(_: *mut inode, _: i32, _: u64, _: u32, _: u32) -> i32;
-    #[no_mangle]
-    fn begin_op();
-    #[no_mangle]
-    fn end_op();
-    #[no_mangle]
-    fn panic(_: *mut libc::c_char) -> !;
-    #[no_mangle]
-    fn safestrcpy(_: *mut libc::c_char, _: *const libc::c_char, _: i32) -> *mut libc::c_char;
-    #[no_mangle]
-    fn strlen(_: *const libc::c_char) -> i32;
-    #[no_mangle]
-    fn uvmalloc(_: pagetable_t, _: u64, _: u64) -> u64;
-    #[no_mangle]
-    fn uvmclear(_: pagetable_t, _: u64);
-    #[no_mangle]
-    fn walkaddr(_: pagetable_t, _: u64) -> u64;
-    #[no_mangle]
-    fn copyout(_: pagetable_t, _: u64, _: *mut libc::c_char, _: u64) -> i32;
-}
-=======
 use crate::{
+    elf::{elfhdr, proghdr, ELF_MAGIC, ELF_PROG_LOAD},
     file::inode,
     fs::{ilock, iunlockput, namei, readi},
     log::{begin_op, end_op},
+    param::MAXARG,
     printf::panic,
     proc::{myproc, proc_0, proc_freepagetable, proc_pagetable},
-    riscv::PGSIZE,
+    riscv::{pagetable_t, PGSIZE},
     string::{safestrcpy, strlen},
     vm::{copyout, uvmalloc, uvmclear, walkaddr},
 };
 use core::ptr;
-pub type pde_t = u64;
-pub type pagetable_t = *mut u64;
-/// "\x7FELF" in little endian
-/// File header
-#[derive(Copy, Clone)]
-#[repr(C)]
-pub struct elfhdr {
-    pub magic: u32,
-    pub elf: [u8; 12],
-    pub type_0: u16,
-    pub machine: u16,
-    pub version: u32,
-    pub entry: u64,
-    pub phoff: u64,
-    pub shoff: u64,
-    pub flags: u32,
-    pub ehsize: u16,
-    pub phentsize: u16,
-    pub phnum: u16,
-    pub shentsize: u16,
-    pub shnum: u16,
-    pub shstrndx: u16,
-}
-/// Program section header
-#[derive(Copy, Clone)]
-#[repr(C)]
-pub struct proghdr {
-    pub type_0: u32,
-    pub flags: u32,
-    pub off: u64,
-    pub vaddr: u64,
-    pub paddr: u64,
-    pub filesz: u64,
-    pub memsz: u64,
-    pub align: u64,
-}
-// maximum number of processes
-// maximum number of CPUs
-// open files per process
-// open files per system
-// maximum number of active i-nodes
-// maximum major device number
-// device number of file system root disk
-pub const MAXARG: i32 = 32;
-// Format of an ELF executable file
-pub const ELF_MAGIC: u32 = 0x464c457f;
-// Values for Proghdr type
-pub const ELF_PROG_LOAD: i32 = 1;
->>>>>>> a51db6db
 #[no_mangle]
 pub unsafe extern "C" fn exec(
     mut path: *mut libc::c_char,
