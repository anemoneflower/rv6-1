--- conflicted
+++ resolved
@@ -736,10 +736,7 @@
         iput(ip);
         return -(1 as i32);
     }
-<<<<<<< HEAD
-
-=======
->>>>>>> 4729a616
+
     // Look for an empty Dirent.
     off = 0;
     while (off as u32) < (*dp).size {
