use crate::libc;
use crate::{
    bio::{bread, brelse},
    buf::Buf,
    file::inode,
    log::{initlog, log_write},
    param::{NINODE, ROOTDEV},
    printf::panic,
    proc::{cpu, either_copyin, either_copyout, myproc},
    sleeplock::{acquiresleep, holdingsleep, initsleeplock, releasesleep, Sleeplock},
    spinlock::{acquire, initlock, release, Spinlock},
<<<<<<< HEAD
    stat::Stat,
    string::{strncmp, strncpy},
=======
    stat::{Stat, T_DIR},
    string::{memmove, memset, strncmp, strncpy},
>>>>>>> c2b269cf
};
use core::ptr;
pub type C2RustUnnamed = libc::c_uint;
pub const FD_DEVICE: C2RustUnnamed = 3;
pub const FD_INODE: C2RustUnnamed = 2;
pub const FD_PIPE: C2RustUnnamed = 1;
pub const FD_NONE: C2RustUnnamed = 0;

/// block size
/// Disk layout:
/// [ boot block | super block | log | inode blocks |
///                                          free bit map | data blocks]
///
/// mkfs computes the super block and builds an initial file system. The
/// super block describes the disk layout:
#[derive(Copy, Clone)]
#[repr(C)]
pub struct superblock {
    pub magic: u32,
    pub size: u32,
    pub nblocks: u32,
    pub ninodes: u32,
    pub nlog: u32,
    pub logstart: u32,
    pub inodestart: u32,
    pub bmapstart: u32,
}
#[derive(Copy, Clone)]
#[repr(C)]
pub struct dirent {
    pub inum: u16,
    pub name: [libc::c_char; 14],
}
/// On-disk inode structure
#[derive(Copy, Clone)]
#[repr(C)]
pub struct dinode {
    pub typ: i16,
    pub major: i16,
    pub minor: i16,
    pub nlink: i16,
    pub size: u32,
    pub addrs: [u32; 13],
}
/// Inodes.
///
/// An inode describes a single unnamed file.
/// The inode disk structure holds metadata: the file's type,
/// its size, the number of links referring to it, and the
/// list of blocks holding the file's content.
///
/// The inodes are laid out sequentially on disk at
/// sb.startinode. Each inode has a number, indicating its
/// position on the disk.
///
/// The kernel keeps a cache of in-use inodes in memory
/// to provide a place for synchronizing access
/// to inodes used by multiple processes. The cached
/// inodes include book-keeping information that is
/// not stored on disk: ip->ref and ip->valid.
///
/// An inode and its in-memory representation go through a
/// sequence of states before they can be used by the
/// rest of the file system code.
///
/// * Allocation: an inode is allocated if its type (on disk)
///   is non-zero. ialloc() allocates, and iput() frees if
///   the reference and link counts have fallen to zero.
///
/// * Referencing in cache: an entry in the inode cache
///   is free if ip->ref is zero. Otherwise ip->ref tracks
///   the number of in-memory pointers to the entry (open
///   files and current directories). iget() finds or
///   creates a cache entry and increments its ref; iput()
///   decrements ref.
///
/// * Valid: the information (type, size, &c) in an inode
///   cache entry is only correct when ip->valid is 1.
///   ilock() reads the inode from
///   the disk and sets ip->valid, while iput() clears
///   ip->valid if ip->ref has fallen to zero.
///
/// * Locked: file system code may only examine and modify
///   the information in an inode and its content if it
///   has first locked the inode.
///
/// Thus a typical sequence is:
///   ip = iget(dev, inum)
///   ilock(ip)
///   ... examine and modify ip->xxx ...
///   iunlock(ip)
///   iput(ip)
///
/// ilock() is separate from iget() so that system calls can
/// get a long-term reference to an inode (as for an open file)
/// and only lock it for short periods (e.g., in read()).
/// The separation also helps avoid deadlock and races during
/// pathname lookup. iget() increments ip->ref so that the inode
/// stays cached and pointers to it remain valid.
///
/// Many internal file system functions expect the caller to
/// have locked the inodes involved; this lets callers create
/// multi-step atomic operations.
///
/// The icache.lock spin-lock protects the allocation of icache
/// entries. Since ip->ref indicates whether an entry is free,
/// and ip->dev and ip->inum indicate which i-node an entry
/// holds, one must hold icache.lock while using any of those fields.
///
/// An ip->lock sleep-lock protects all ip-> fields other than ref,
/// dev, and inum.  One must hold ip->lock in order to
/// read or write that inode's ip->valid, ip->size, ip->type, &c.
#[derive(Copy, Clone)]
#[repr(C)]
pub struct Icache {
    pub lock: Spinlock,
    pub inode: [inode; 50],
}
/// On-disk file system format.
/// Both the kernel and user programs use this header file.
/// root i-number
pub const ROOTINO: i32 = 1;
/// block size
pub const BSIZE: i32 = 1024;
pub const FSMAGIC: i32 = 0x10203040;
pub const NDIRECT: i32 = 12;
/// Bitmap bits per block
pub const BPB: i32 = BSIZE * 8;
/// Directory is a file containing a sequence of dirent structures.
pub const DIRSIZ: i32 = 14;
/// there should be one superblock per disk device, but we run with
/// only one device
#[no_mangle]
pub static mut sb: superblock = superblock {
    magic: 0,
    size: 0,
    nblocks: 0,
    ninodes: 0,
    nlog: 0,
    logstart: 0,
    inodestart: 0,
    bmapstart: 0,
};
/// Read the super block.
unsafe extern "C" fn readsb(mut dev: i32, mut sb_0: *mut superblock) {
    let mut bp: *mut Buf = ptr::null_mut();
    bp = bread(dev as u32, 1 as u32);
    ptr::copy(
        (*bp).data.as_mut_ptr() as *const libc::c_void,
        sb_0 as *mut libc::c_void,
        ::core::mem::size_of::<superblock>(),
    );
    brelse(bp);
}
/// Init fs
#[no_mangle]
pub unsafe extern "C" fn fsinit(mut dev: i32) {
    readsb(dev, &mut sb);
    if sb.magic != FSMAGIC as u32 {
        panic(b"invalid file system\x00" as *const u8 as *const libc::c_char as *mut libc::c_char);
    }
    initlog(dev, &mut sb);
}
/// Zero a block.
unsafe extern "C" fn bzero(mut dev: i32, mut bno: i32) {
    let mut bp: *mut Buf = ptr::null_mut();
    bp = bread(dev as u32, bno as u32);
    ptr::write_bytes((*bp).data.as_mut_ptr(), 0, BSIZE as usize);
    log_write(bp);
    brelse(bp);
}
/// Blocks.
/// Allocate a zeroed disk block.
unsafe extern "C" fn balloc(mut dev: u32) -> u32 {
    let mut b: i32 = 0;
    let mut bi: i32 = 0;
    let mut m: i32 = 0;
    let mut bp: *mut Buf = ptr::null_mut();
    bp = ptr::null_mut();
    b = 0 as i32;
    while (b as u32) < sb.size {
        bp = bread(dev, ((b / BPB) as u32).wrapping_add(sb.bmapstart));
        bi = 0 as i32;
        while bi < BPB && ((b + bi) as u32) < sb.size {
            m = (1 as i32) << (bi % 8 as i32);
            if (*bp).data[(bi / 8 as i32) as usize] as i32 & m == 0 as i32 {
                // Is block free?
                (*bp).data[(bi / 8 as i32) as usize] =
                    ((*bp).data[(bi / 8 as i32) as usize] as i32 | m) as u8; // Mark block in use.
                log_write(bp);
                brelse(bp);
                bzero(dev as i32, b + bi);
                return (b + bi) as u32;
            }
            bi += 1
        }
        brelse(bp);
        b += BPB
    }
    panic(b"balloc: out of blocks\x00" as *const u8 as *const libc::c_char as *mut libc::c_char);
}
/// Free a disk block.
unsafe extern "C" fn bfree(mut dev: i32, mut b: u32) {
    let mut bp: *mut Buf = ptr::null_mut();
    let mut bi: i32 = 0;
    let mut m: i32 = 0;
    bp = bread(
        dev as u32,
        b.wrapping_div(BPB as u32).wrapping_add(sb.bmapstart),
    );
    bi = b.wrapping_rem(BPB as u32) as i32;
    m = (1 as i32) << (bi % 8 as i32);
    if (*bp).data[(bi / 8 as i32) as usize] as i32 & m == 0 as i32 {
        panic(b"freeing free block\x00" as *const u8 as *const libc::c_char as *mut libc::c_char);
    }
    (*bp).data[(bi / 8 as i32) as usize] = ((*bp).data[(bi / 8 as i32) as usize] as i32 & !m) as u8;
    log_write(bp);
    brelse(bp);
}
#[no_mangle]
pub static mut icache: Icache = Icache {
    lock: Spinlock {
        locked: 0,
        name: 0 as *const libc::c_char as *mut libc::c_char,
        cpu: 0 as *const cpu as *mut cpu,
    },
    inode: [inode {
        dev: 0,
        inum: 0,
        ref_0: 0,
        lock: Sleeplock {
            locked: 0,
            lk: Spinlock {
                locked: 0,
                name: 0 as *const libc::c_char as *mut libc::c_char,
                cpu: 0 as *const cpu as *mut cpu,
            },
            name: 0 as *const libc::c_char as *mut libc::c_char,
            pid: 0,
        },
        valid: 0,
        typ: 0,
        major: 0,
        minor: 0,
        nlink: 0,
        size: 0,
        addrs: [0; 13],
    }; 50],
};
#[no_mangle]
pub unsafe extern "C" fn iinit() {
    let mut i: i32 = 0;
    initlock(
        &mut icache.lock,
        b"icache\x00" as *const u8 as *const libc::c_char as *mut libc::c_char,
    );
    while i < NINODE {
        initsleeplock(
            &mut (*icache.inode.as_mut_ptr().offset(i as isize)).lock,
            b"inode\x00" as *const u8 as *const libc::c_char as *mut libc::c_char,
        );
        i += 1
    }
}
/// Allocate an inode on device dev.
/// Mark it as allocated by  giving it type type.
/// Returns an unlocked but allocated and referenced inode.
#[no_mangle]
pub unsafe extern "C" fn ialloc(mut dev: u32, mut typ: i16) -> *mut inode {
    let mut inum: i32 = 1;
    let mut bp: *mut Buf = ptr::null_mut();
    let mut dip: *mut dinode = ptr::null_mut();
    while (inum as u32) < sb.ninodes {
        bp = bread(
            dev,
            (inum as u64)
                .wrapping_div((BSIZE as u64).wrapping_div(::core::mem::size_of::<dinode>() as u64))
                .wrapping_add(sb.inodestart as u64) as u32,
        );
        dip = ((*bp).data.as_mut_ptr() as *mut dinode).offset(
            (inum as u64)
                .wrapping_rem((BSIZE as u64).wrapping_div(::core::mem::size_of::<dinode>() as u64))
                as isize,
        );
        if (*dip).typ as i32 == 0 as i32 {
            // a free inode
<<<<<<< HEAD
            ptr::write_bytes(dip, 0, 1); // mark it allocated on the disk
            (*dip).type_0 = type_0;
=======
            memset(
                dip as *mut libc::c_void,
                0 as i32,
                ::core::mem::size_of::<dinode>() as u64 as u32,
            ); // mark it allocated on the disk
            (*dip).typ = typ;
>>>>>>> c2b269cf
            log_write(bp);
            brelse(bp);
            return iget(dev, inum as u32);
        }
        brelse(bp);
        inum += 1
    }
    panic(b"ialloc: no inodes\x00" as *const u8 as *const libc::c_char as *mut libc::c_char);
}
/// Copy a modified in-memory inode to disk.
/// Must be called after every change to an ip->xxx field
/// that lives on disk, since i-node cache is write-through.
/// Caller must hold ip->lock.
#[no_mangle]
pub unsafe extern "C" fn iupdate(mut ip: *mut inode) {
    let mut bp: *mut Buf = ptr::null_mut();
    let mut dip: *mut dinode = ptr::null_mut();
    bp = bread(
        (*ip).dev,
        ((*ip).inum as u64)
            .wrapping_div((BSIZE as u64).wrapping_div(::core::mem::size_of::<dinode>() as u64))
            .wrapping_add(sb.inodestart as u64) as u32,
    );
    dip = ((*bp).data.as_mut_ptr() as *mut dinode).offset(
        ((*ip).inum as u64)
            .wrapping_rem((BSIZE as u64).wrapping_div(::core::mem::size_of::<dinode>() as u64))
            as isize,
    );
    (*dip).typ = (*ip).typ;
    (*dip).major = (*ip).major;
    (*dip).minor = (*ip).minor;
    (*dip).nlink = (*ip).nlink;
    (*dip).size = (*ip).size;
    ptr::copy(
        (*ip).addrs.as_mut_ptr() as *const libc::c_void,
        (*dip).addrs.as_mut_ptr() as *mut libc::c_void,
        ::core::mem::size_of::<[u32; 13]>(),
    );
    log_write(bp);
    brelse(bp);
}
/// Find the inode with number inum on device dev
/// and return the in-memory copy. Does not lock
/// the inode and does not read it from disk.
unsafe extern "C" fn iget(mut dev: u32, mut inum: u32) -> *mut inode {
    let mut ip: *mut inode = ptr::null_mut();
    let mut empty: *mut inode = ptr::null_mut();
    acquire(&mut icache.lock);
    // Is the inode already cached?
    empty = ptr::null_mut();
    ip = &mut *icache.inode.as_mut_ptr().offset(0 as i32 as isize) as *mut inode;
    while ip < &mut *icache.inode.as_mut_ptr().offset(NINODE as isize) as *mut inode {
        if (*ip).ref_0 > 0 as i32 && (*ip).dev == dev && (*ip).inum == inum {
            (*ip).ref_0 += 1;
            release(&mut icache.lock);
            return ip;
        }
        if empty.is_null() && (*ip).ref_0 == 0 as i32 {
            // Remember empty slot.
            empty = ip
        }
        ip = ip.offset(1)
    }
    // Recycle an inode cache entry.
    if empty.is_null() {
        panic(b"iget: no inodes\x00" as *const u8 as *const libc::c_char as *mut libc::c_char);
    }
    ip = empty;
    (*ip).dev = dev;
    (*ip).inum = inum;
    (*ip).ref_0 = 1 as i32;
    (*ip).valid = 0 as i32;
    release(&mut icache.lock);
    ip
}
/// Increment reference count for ip.
/// Returns ip to enable ip = idup(ip1) idiom.
#[no_mangle]
pub unsafe extern "C" fn idup(mut ip: *mut inode) -> *mut inode {
    acquire(&mut icache.lock);
    (*ip).ref_0 += 1;
    release(&mut icache.lock);
    ip
}
/// Lock the given inode.
/// Reads the inode from disk if necessary.
#[no_mangle]
pub unsafe extern "C" fn ilock(mut ip: *mut inode) {
    let mut bp: *mut Buf = ptr::null_mut();
    let mut dip: *mut dinode = ptr::null_mut();
    if ip.is_null() || (*ip).ref_0 < 1 as i32 {
        panic(b"ilock\x00" as *const u8 as *const libc::c_char as *mut libc::c_char);
    }
    acquiresleep(&mut (*ip).lock);
    if (*ip).valid == 0 as i32 {
        bp = bread(
            (*ip).dev,
            ((*ip).inum as u64)
                .wrapping_div((BSIZE as u64).wrapping_div(::core::mem::size_of::<dinode>() as u64))
                .wrapping_add(sb.inodestart as u64) as u32,
        );
        dip = ((*bp).data.as_mut_ptr() as *mut dinode).offset(
            ((*ip).inum as u64)
                .wrapping_rem((BSIZE as u64).wrapping_div(::core::mem::size_of::<dinode>() as u64))
                as isize,
        );
        (*ip).typ = (*dip).typ;
        (*ip).major = (*dip).major;
        (*ip).minor = (*dip).minor;
        (*ip).nlink = (*dip).nlink;
        (*ip).size = (*dip).size;
        ptr::copy(
            (*dip).addrs.as_mut_ptr() as *const libc::c_void,
            (*ip).addrs.as_mut_ptr() as *mut libc::c_void,
            ::core::mem::size_of::<[u32; 13]>(),
        );
        brelse(bp);
        (*ip).valid = 1 as i32;
        if (*ip).typ as i32 == 0 as i32 {
            panic(b"ilock: no type\x00" as *const u8 as *const libc::c_char as *mut libc::c_char);
        }
    };
}
/// Unlock the given inode.
#[no_mangle]
pub unsafe extern "C" fn iunlock(mut ip: *mut inode) {
    if ip.is_null() || holdingsleep(&mut (*ip).lock) == 0 || (*ip).ref_0 < 1 as i32 {
        panic(b"iunlock\x00" as *const u8 as *const libc::c_char as *mut libc::c_char);
    }
    releasesleep(&mut (*ip).lock);
}
/// Drop a reference to an in-memory inode.
/// If that was the last reference, the inode cache entry can
/// be recycled.
/// If that was the last reference and the inode has no links
/// to it, free the inode (and its content) on disk.
/// All calls to iput() must be inside a transaction in
/// case it has to free the inode.
#[no_mangle]
pub unsafe extern "C" fn iput(mut ip: *mut inode) {
    acquire(&mut icache.lock);
    if (*ip).ref_0 == 1 as i32 && (*ip).valid != 0 && (*ip).nlink as i32 == 0 as i32 {
        // inode has no links and no other references: truncate and free.
        // ip->ref == 1 means no other process can have ip locked,
        // so this acquiresleep() won't block (or deadlock).
        acquiresleep(&mut (*ip).lock);
        release(&mut icache.lock);
        itrunc(ip);
        (*ip).typ = 0 as i32 as i16;
        iupdate(ip);
        (*ip).valid = 0 as i32;
        releasesleep(&mut (*ip).lock);
        acquire(&mut icache.lock);
    }
    (*ip).ref_0 -= 1;
    release(&mut icache.lock);
}
/// Common idiom: unlock, then put.
#[no_mangle]
pub unsafe extern "C" fn iunlockput(mut ip: *mut inode) {
    iunlock(ip);
    iput(ip);
}
/// Inode content
///
/// The content (data) associated with each inode is stored
/// in blocks on the disk. The first NDIRECT block numbers
/// are listed in ip->addrs[].  The next NINDIRECT blocks are
/// listed in block ip->addrs[NDIRECT].
/// Return the disk block address of the nth block in inode ip.
/// If there is no such block, bmap allocates one.
unsafe extern "C" fn bmap(mut ip: *mut inode, mut bn: u32) -> u32 {
    let mut addr: u32 = 0;
    let mut a: *mut u32 = ptr::null_mut();
    let mut bp: *mut Buf = ptr::null_mut();
    if bn < NDIRECT as u32 {
        addr = (*ip).addrs[bn as usize];
        if addr == 0 as i32 as u32 {
            addr = balloc((*ip).dev);
            (*ip).addrs[bn as usize] = addr
        }
        return addr;
    }
    bn = (bn as u32).wrapping_sub(NDIRECT as u32) as u32 as u32;
    if (bn as u64) < (BSIZE as u64).wrapping_div(::core::mem::size_of::<u32>() as u64) {
        // Load indirect block, allocating if necessary.
        addr = (*ip).addrs[NDIRECT as usize];
        if addr == 0 as i32 as u32 {
            addr = balloc((*ip).dev);
            (*ip).addrs[NDIRECT as usize] = addr
        }
        bp = bread((*ip).dev, addr);
        a = (*bp).data.as_mut_ptr() as *mut u32;
        addr = *a.offset(bn as isize);
        if addr == 0 as i32 as u32 {
            addr = balloc((*ip).dev);
            *a.offset(bn as isize) = addr;
            log_write(bp);
        }
        brelse(bp);
        return addr;
    }
    panic(b"bmap: out of range\x00" as *const u8 as *const libc::c_char as *mut libc::c_char);
}
/// File system implementation.  Five layers:
///   + Blocks: allocator for raw disk blocks.
///   + Log: crash recovery for multi-step updates.
///   + Files: inode allocator, reading, writing, metadata.
///   + Directories: inode with special contents (list of other inodes!)
///   + Names: paths like /usr/rtm/xv6/fs.c for convenient naming.
///
/// This file contains the low-level file system manipulation
/// routines.  The (higher-level) system call implementations
/// are in sysfile.c.
/// Truncate inode (discard contents).
/// Only called when the inode has no links
/// to it (no directory entries referring to it)
/// and has no in-memory reference to it (is
/// not an open file or current directory).
unsafe extern "C" fn itrunc(mut ip: *mut inode) {
    let mut i: i32 = 0;
    let mut j: i32 = 0;
    let mut bp: *mut Buf = ptr::null_mut();
    let mut a: *mut u32 = ptr::null_mut();
    while i < NDIRECT {
        if (*ip).addrs[i as usize] != 0 {
            bfree((*ip).dev as i32, (*ip).addrs[i as usize]);
            (*ip).addrs[i as usize] = 0 as i32 as u32
        }
        i += 1
    }
    if (*ip).addrs[NDIRECT as usize] != 0 {
        bp = bread((*ip).dev, (*ip).addrs[NDIRECT as usize]);
        a = (*bp).data.as_mut_ptr() as *mut u32;
        j = 0 as i32;
        while (j as u64) < (BSIZE as u64).wrapping_div(::core::mem::size_of::<u32>() as u64) {
            if *a.offset(j as isize) != 0 {
                bfree((*ip).dev as i32, *a.offset(j as isize));
            }
            j += 1
        }
        brelse(bp);
        bfree((*ip).dev as i32, (*ip).addrs[NDIRECT as usize]);
        (*ip).addrs[NDIRECT as usize] = 0 as i32 as u32
    }
    (*ip).size = 0 as i32 as u32;
    iupdate(ip);
}
/// Copy stat information from inode.
/// Caller must hold ip->lock.
#[no_mangle]
pub unsafe extern "C" fn stati(mut ip: *mut inode, mut st: *mut Stat) {
    (*st).dev = (*ip).dev as i32;
    (*st).ino = (*ip).inum;
    (*st).typ = (*ip).typ;
    (*st).nlink = (*ip).nlink;
    (*st).size = (*ip).size as u64;
}
/// Read data from inode.
/// Caller must hold ip->lock.
/// If user_dst==1, then dst is a user virtual address;
/// otherwise, dst is a kernel address.
#[no_mangle]
pub unsafe extern "C" fn readi(
    mut ip: *mut inode,
    mut user_dst: i32,
    mut dst: u64,
    mut off: u32,
    mut n: u32,
) -> i32 {
    let mut tot: u32 = 0;
    let mut m: u32 = 0;
    let mut bp: *mut Buf = ptr::null_mut();
    if off > (*ip).size || off.wrapping_add(n) < off {
        return -1;
    }
    if off.wrapping_add(n) > (*ip).size {
        n = (*ip).size.wrapping_sub(off)
    }
    tot = 0 as u32;
    while tot < n {
        bp = bread((*ip).dev, bmap(ip, off.wrapping_div(BSIZE as u32)));
        m = if n.wrapping_sub(tot)
            < (1024 as i32 as u32).wrapping_sub(off.wrapping_rem(1024 as i32 as u32))
        {
            n.wrapping_sub(tot)
        } else {
            (1024 as i32 as u32).wrapping_sub(off.wrapping_rem(1024 as i32 as u32))
        };
        if either_copyout(
            user_dst,
            dst,
            (*bp)
                .data
                .as_mut_ptr()
                .offset(off.wrapping_rem(BSIZE as u32) as isize) as *mut libc::c_void,
            m as u64,
        ) == -(1 as i32)
        {
            brelse(bp);
            break;
        } else {
            brelse(bp);
            tot = (tot as u32).wrapping_add(m) as u32 as u32;
            off = (off as u32).wrapping_add(m) as u32 as u32;
            dst = (dst as u64).wrapping_add(m as u64) as u64 as u64
        }
    }
    n as i32
}
/// Write data to inode.
/// Caller must hold ip->lock.
/// If user_src==1, then src is a user virtual address;
/// otherwise, src is a kernel address.
#[no_mangle]
pub unsafe extern "C" fn writei(
    mut ip: *mut inode,
    mut user_src: i32,
    mut src: u64,
    mut off: u32,
    mut n: u32,
) -> i32 {
    let mut tot: u32 = 0;
    let mut m: u32 = 0;
    let mut bp: *mut Buf = ptr::null_mut();
    if off > (*ip).size || off.wrapping_add(n) < off {
        return -1;
    }
    if off.wrapping_add(n) as u64
        > (NDIRECT as u64)
            .wrapping_add((BSIZE as u64).wrapping_div(::core::mem::size_of::<u32>() as u64))
            .wrapping_mul(BSIZE as u64)
    {
        return -1;
    }
    tot = 0 as i32 as u32;
    while tot < n {
        bp = bread((*ip).dev, bmap(ip, off.wrapping_div(BSIZE as u32)));
        m = if n.wrapping_sub(tot)
            < (1024 as i32 as u32).wrapping_sub(off.wrapping_rem(1024 as i32 as u32))
        {
            n.wrapping_sub(tot)
        } else {
            (1024 as i32 as u32).wrapping_sub(off.wrapping_rem(1024 as i32 as u32))
        };
        if either_copyin(
            (*bp)
                .data
                .as_mut_ptr()
                .offset(off.wrapping_rem(BSIZE as u32) as isize) as *mut libc::c_void,
            user_src,
            src,
            m as u64,
        ) == -(1 as i32)
        {
            brelse(bp);
            break;
        } else {
            log_write(bp);
            brelse(bp);
            tot = (tot as u32).wrapping_add(m) as u32 as u32;
            off = (off as u32).wrapping_add(m) as u32 as u32;
            src = (src as u64).wrapping_add(m as u64) as u64 as u64
        }
    }
    if n > 0 as i32 as u32 {
        if off > (*ip).size {
            (*ip).size = off
        }
        // write the i-node back to disk even if the size didn't change
        // because the loop above might have called bmap() and added a new
        // block to ip->addrs[].
        iupdate(ip);
    }
    n as i32
}
/// Directories
#[no_mangle]
pub unsafe extern "C" fn namecmp(mut s: *const libc::c_char, mut t: *const libc::c_char) -> i32 {
    strncmp(s, t, DIRSIZ as u32)
}
/// Look for a directory entry in a directory.
/// If found, set *poff to byte offset of entry.
#[no_mangle]
pub unsafe extern "C" fn dirlookup(
    mut dp: *mut inode,
    mut name: *mut libc::c_char,
    mut poff: *mut u32,
) -> *mut inode {
    let mut off: u32 = 0;
    let mut inum: u32 = 0;
    let mut de: dirent = dirent {
        inum: 0,
        name: [0; 14],
    };
    if (*dp).typ as i32 != T_DIR {
        panic(b"dirlookup not DIR\x00" as *const u8 as *const libc::c_char as *mut libc::c_char);
    }
    off = 0 as i32 as u32;
    while off < (*dp).size {
        if readi(
            dp,
            0 as i32,
            &mut de as *mut dirent as u64,
            off,
            ::core::mem::size_of::<dirent>() as u64 as u32,
        ) as u64
            != ::core::mem::size_of::<dirent>() as u64
        {
            panic(b"dirlookup read\x00" as *const u8 as *const libc::c_char as *mut libc::c_char);
        }
        if de.inum as i32 != 0 as i32 && namecmp(name, de.name.as_mut_ptr()) == 0 as i32 {
            // entry matches path element
            if !poff.is_null() {
                *poff = off
            }
            inum = de.inum as u32;
            return iget((*dp).dev, inum);
        }
        off = (off as u64).wrapping_add(::core::mem::size_of::<dirent>() as u64) as u32 as u32
    }
    ptr::null_mut()
}
/// Write a new directory entry (name, inum) into the directory dp.
#[no_mangle]
pub unsafe extern "C" fn dirlink(
    mut dp: *mut inode,
    mut name: *mut libc::c_char,
    mut inum: u32,
) -> i32 {
    let mut off: i32 = 0;
    let mut de: dirent = dirent {
        inum: 0,
        name: [0; 14],
    };
    let mut ip: *mut inode = ptr::null_mut();
    // Check that name is not present.
    ip = dirlookup(dp, name, ptr::null_mut());
    if !ip.is_null() {
        iput(ip);
        return -(1 as i32);
    }
    // Look for an empty dirent.
    off = 0;
    while (off as u32) < (*dp).size {
        if readi(
            dp,
            0 as i32,
            &mut de as *mut dirent as u64,
            off as u32,
            ::core::mem::size_of::<dirent>() as u64 as u32,
        ) as u64
            != ::core::mem::size_of::<dirent>() as u64
        {
            panic(b"dirlink read\x00" as *const u8 as *const libc::c_char as *mut libc::c_char);
        }
        if de.inum as i32 == 0 as i32 {
            break;
        }
        off = (off as u64).wrapping_add(::core::mem::size_of::<dirent>() as u64) as i32 as i32
    }
    strncpy(de.name.as_mut_ptr(), name, DIRSIZ);
    de.inum = inum as u16;
    if writei(
        dp,
        0 as i32,
        &mut de as *mut dirent as u64,
        off as u32,
        ::core::mem::size_of::<dirent>() as u64 as u32,
    ) as u64
        != ::core::mem::size_of::<dirent>() as u64
    {
        panic(b"dirlink\x00" as *const u8 as *const libc::c_char as *mut libc::c_char);
    }
    0 as i32
}
/// Paths
/// Copy the next path element from path into name.
/// Return a pointer to the element following the copied one.
/// The returned path has no leading slashes,
/// so the caller can check *path=='\0' to see if the name is the last one.
/// If no name to remove, return 0.
///
/// Examples:
///   skipelem("a/bb/c", name) = "bb/c", setting name = "a"
///   skipelem("///a//bb", name) = "bb", setting name = "a"
///   skipelem("a", name) = "", setting name = "a"
///   skipelem("", name) = skipelem("////", name) = 0
///
unsafe extern "C" fn skipelem(
    mut path: *mut libc::c_char,
    mut name: *mut libc::c_char,
) -> *mut libc::c_char {
    let mut s: *mut libc::c_char = ptr::null_mut();
    let mut len: i32 = 0;
    while *path as i32 == '/' as i32 {
        path = path.offset(1)
    }
    if *path as i32 == 0 as i32 {
        return ptr::null_mut();
    }
    s = path;
    while *path as i32 != '/' as i32 && *path as i32 != 0 as i32 {
        path = path.offset(1)
    }
    len = path.wrapping_offset_from(s) as i64 as i32;
    if len >= DIRSIZ {
        ptr::copy(
            s as *const libc::c_void,
            name as *mut libc::c_void,
            DIRSIZ as usize,
        );
    } else {
        ptr::copy(
            s as *const libc::c_void,
            name as *mut libc::c_void,
            len as usize,
        );
        *name.offset(len as isize) = 0 as i32 as libc::c_char
    }
    while *path as i32 == '/' as i32 {
        path = path.offset(1)
    }
    path
}
/// Look up and return the inode for a path name.
/// If parent != 0, return the inode for the parent and copy the final
/// path element into name, which must have room for DIRSIZ bytes.
/// Must be called inside a transaction since it calls iput().
unsafe extern "C" fn namex(
    mut path: *mut libc::c_char,
    mut nameiparent_0: i32,
    mut name: *mut libc::c_char,
) -> *mut inode {
    let mut ip: *mut inode = ptr::null_mut();
    let mut next: *mut inode = ptr::null_mut();
    if *path as i32 == '/' as i32 {
        ip = iget(ROOTDEV as u32, ROOTINO as u32)
    } else {
        ip = idup((*myproc()).cwd)
    }
    loop {
        path = skipelem(path, name);
        if path.is_null() {
            break;
        }
        ilock(ip);
        if (*ip).typ as i32 != T_DIR {
            iunlockput(ip);
            return ptr::null_mut();
        }
        if nameiparent_0 != 0 && *path as i32 == '\u{0}' as i32 {
            // Stop one level early.
            iunlock(ip);
            return ip;
        }
        next = dirlookup(ip, name, ptr::null_mut());
        if next.is_null() {
            iunlockput(ip);
            return ptr::null_mut();
        }
        iunlockput(ip);
        ip = next
    }
    if nameiparent_0 != 0 {
        iput(ip);
        return ptr::null_mut();
    }
    ip
}
#[no_mangle]
pub unsafe extern "C" fn namei(mut path: *mut libc::c_char) -> *mut inode {
    let mut name: [libc::c_char; 14] = [0; 14];
    namex(path, 0 as i32, name.as_mut_ptr())
}
#[no_mangle]
pub unsafe extern "C" fn nameiparent(
    mut path: *mut libc::c_char,
    mut name: *mut libc::c_char,
) -> *mut inode {
    namex(path, 1 as i32, name)
}<|MERGE_RESOLUTION|>--- conflicted
+++ resolved
@@ -9,13 +9,8 @@
     proc::{cpu, either_copyin, either_copyout, myproc},
     sleeplock::{acquiresleep, holdingsleep, initsleeplock, releasesleep, Sleeplock},
     spinlock::{acquire, initlock, release, Spinlock},
-<<<<<<< HEAD
-    stat::Stat,
+    stat::{Stat, T_DIR},
     string::{strncmp, strncpy},
-=======
-    stat::{Stat, T_DIR},
-    string::{memmove, memset, strncmp, strncpy},
->>>>>>> c2b269cf
 };
 use core::ptr;
 pub type C2RustUnnamed = libc::c_uint;
@@ -302,17 +297,8 @@
         );
         if (*dip).typ as i32 == 0 as i32 {
             // a free inode
-<<<<<<< HEAD
             ptr::write_bytes(dip, 0, 1); // mark it allocated on the disk
-            (*dip).type_0 = type_0;
-=======
-            memset(
-                dip as *mut libc::c_void,
-                0 as i32,
-                ::core::mem::size_of::<dinode>() as u64 as u32,
-            ); // mark it allocated on the disk
             (*dip).typ = typ;
->>>>>>> c2b269cf
             log_write(bp);
             brelse(bp);
             return iget(dev, inum as u32);
