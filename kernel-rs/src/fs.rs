// File system implementation.  Five layers:
//   + Blocks: allocator for raw disk blocks.
//   + Log: crash recovery for multi-step updates.
//   + Files: inode allocator, reading, writing, metadata.
//   + Directories: inode with special contents (list of other inodes!)
//   + Names: paths like /usr/rtm/xv6/fs.c for convenient naming.
//
// This file contains the low-level file system manipulation
// routines.  The (higher-level) system call implementations
// are in sysfile.c.

use crate::libc;
use crate::{
    bio::bread,
    buf::Buf,
    file::Inode,
    log::log_write,
    param::{NINODE, ROOTDEV},
    printf::panic,
    proc::{either_copyin, either_copyout, myproc},
    sleeplock::Sleeplock,
    spinlock::Spinlock,
    stat::{Stat, T_DIR},
    string::{strncmp, strncpy},
};
use core::mem;
use core::ptr;
pub const FD_DEVICE: u32 = 3;
pub const FD_INODE: u32 = 2;
pub const FD_PIPE: u32 = 1;
pub const FD_NONE: u32 = 0;

/// block size
/// Disk layout:
/// [ boot block | super block | log | inode blocks |
///                                          free bit map | data blocks]
///
/// mkfs computes the super block and builds an initial file system. The
/// super block describes the disk layout:
#[derive(Copy, Clone)]
pub struct Superblock {
    magic: u32,
    size: u32,
    nblocks: u32,
    ninodes: u32,
    pub nlog: u32,
    pub logstart: u32,
    inodestart: u32,
    bmapstart: u32,
}

#[derive(Default, Copy, Clone)]
pub struct Dirent {
    pub inum: u16,
    name: [libc::c_char; DIRSIZ],
}

/// On-disk inode structure
/// Both the kernel and user programs use this header file.
#[derive(Copy, Clone)]
// It needs repr(C) because it's struct for in-disk representation
// which should follow C(=machine) representation
// https://github.com/kaist-cp/rv6/issues/52
#[repr(C)]
struct Dinode {
    typ: i16,
    major: i16,
    minor: i16,
    nlink: i16,
    size: u32,
    addrs: [u32; 13],
}

/// Inodes.
///
/// An inode describes a single unnamed file.
/// The inode disk structure holds metadata: the file's type,
/// its size, the number of links referring to it, and the
/// list of blocks holding the file's content.
///
/// The inodes are laid out sequentially on disk at
/// sb.startinode. Each inode has a number, indicating its
/// position on the disk.
///
/// The kernel keeps a cache of in-use inodes in memory
/// to provide a place for synchronizing access
/// to inodes used by multiple processes. The cached
/// inodes include book-keeping information that is
/// not stored on disk: ip->ref and ip->valid.
///
/// An inode and its in-memory representation go through a
/// sequence of states before they can be used by the
/// rest of the file system code.
///
/// * Allocation: an inode is allocated if its type (on disk)
///   is non-zero. Inode::alloc() allocates, and Inode::put() frees if
///   the reference and link counts have fallen to zero.
///
/// * Referencing in cache: an entry in the inode cache
///   is free if ip->ref is zero. Otherwise ip->ref tracks
///   the number of in-memory pointers to the entry (open
///   files and current directories). iget() finds or
///   creates a cache entry and increments its ref; Inode::put()
///   decrements ref.
///
/// * Valid: the information (type, size, &c) in an inode
///   cache entry is only correct when ip->valid is 1.
///   Inode::lock() reads the inode from
///   the disk and sets ip->valid, while Inode::put() clears
///   ip->valid if ip->ref has fallen to zero.
///
/// * Locked: file system code may only examine and modify
///   the information in an inode and its content if it
///   has first locked the inode.
///
/// Thus a typical sequence is:
///   ip = iget(dev, inum)
///   (*ip).lock()
///   ... examine and modify ip->xxx ...
///   (*ip).unlock()
///   (*ip).put()
///
/// Inode::lock() is separate from iget() so that system calls can
/// get a long-term reference to an inode (as for an open file)
/// and only lock it for short periods (e.g., in read()).
/// The separation also helps avoid deadlock and races during
/// pathname lookup. iget() increments ip->ref so that the inode
/// stays cached and pointers to it remain valid.
///
/// Many internal file system functions expect the caller to
/// have locked the inodes involved; this lets callers create
/// multi-step atomic operations.
///
/// The icache.lock spin-lock protects the allocation of icache
/// entries. Since ip->ref indicates whether an entry is free,
/// and ip->dev and ip->inum indicate which i-node an entry
/// holds, one must hold icache.lock while using any of those fields.
///
/// An ip->lock sleep-lock protects all ip-> fields other than ref,
/// dev, and inum.  One must hold ip->lock in order to
/// read or write that inode's ip->valid, ip->size, ip->type, &c.
#[derive(Copy, Clone)]
<<<<<<< HEAD
pub struct Icache {
    pub lock: Spinlock,
    pub inode: [Inode; NINODE as usize],
}

impl Superblock {
    // TODO: transient measure
    pub const fn zeroed() -> Self {
        Self {
            magic: 0,
            size: 0,
            nblocks: 0,
            ninodes: 0,
            nlog: 0,
            logstart: 0,
            inodestart: 0,
            bmapstart: 0,
        }
    }
=======
struct Icache {
    lock: Spinlock,
    inode: [Inode; NINODE as usize],
>>>>>>> ddf2bcbf
}

impl Icache {
    // TODO: transient measure
    pub const fn zeroed() -> Self {
        Self {
            lock: Spinlock::zeroed(),
            inode: [Inode::zeroed(); NINODE as usize],
        }
    }
}

impl Inode {
    /// Copy a modified in-memory inode to disk.
    /// Must be called after every change to an ip->xxx field
    /// that lives on disk, since i-node cache is write-through.
    /// Caller must hold ip->lock.
    pub unsafe fn update(&mut self) {
        let mut bp: *mut Buf = ptr::null_mut();
        let mut dip: *mut Dinode = ptr::null_mut();
        bp = bread(self.dev, sb.iblock(self.inum as i32));
        dip = ((*bp).data.as_mut_ptr() as *mut Dinode)
            .offset((self.inum as u64).wrapping_rem(IPB as u64) as isize);
        (*dip).typ = self.typ;
        (*dip).major = self.major;
        (*dip).minor = self.minor;
        (*dip).nlink = self.nlink;
        (*dip).size = self.size;
        ptr::copy(
            self.addrs.as_mut_ptr() as *const libc::c_void,
            (*dip).addrs.as_mut_ptr() as *mut libc::c_void,
            ::core::mem::size_of::<[u32; 13]>(),
        );
        log_write(bp);
        (*bp).release();
    }

    /// Increment reference count for ip.
    /// Returns ip to enable ip = idup(ip1) idiom.
    pub unsafe fn idup(&mut self) -> *mut Self {
        icache.lock.acquire();
        self.ref_0 += 1;
        icache.lock.release();
        self
    }

    /// Lock the given inode.
    /// Reads the inode from disk if necessary.
    pub unsafe fn lock(&mut self) {
        let mut bp: *mut Buf = ptr::null_mut();
        let mut dip: *mut Dinode = ptr::null_mut();
        if (self as *mut Inode).is_null() || (*self).ref_0 < 1 as i32 {
            panic(b"Inode::lock\x00" as *const u8 as *const libc::c_char as *mut libc::c_char);
        }
        (*self).lock.acquire();
        if (*self).valid == 0 as i32 {
            bp = bread((*self).dev, sb.iblock((*self).inum as i32));
            dip = ((*bp).data.as_mut_ptr() as *mut Dinode)
                .offset(((*self).inum as u64).wrapping_rem(IPB as u64) as isize);
            (*self).typ = (*dip).typ;
            (*self).major = (*dip).major;
            (*self).minor = (*dip).minor;
            (*self).nlink = (*dip).nlink;
            (*self).size = (*dip).size;
            ptr::copy(
                (*dip).addrs.as_mut_ptr() as *const libc::c_void,
                (*self).addrs.as_mut_ptr() as *mut libc::c_void,
                ::core::mem::size_of::<[u32; 13]>(),
            );
            (*bp).release();
            (*self).valid = 1 as i32;
            if (*self).typ as i32 == 0 as i32 {
                panic(
                    b"Inode::lock: no type\x00" as *const u8 as *const libc::c_char
                        as *mut libc::c_char,
                );
            }
        };
    }

    /// Unlock the given inode.
    pub unsafe fn unlock(&mut self) {
        if (self as *mut Inode).is_null() || (*self).lock.holding() == 0 || (*self).ref_0 < 1 as i32
        {
            panic(b"Inode::unlock\x00" as *const u8 as *const libc::c_char as *mut libc::c_char);
        }
        (*self).lock.release();
    }

    /// Drop a reference to an in-memory inode.
    /// If that was the last reference, the inode cache entry can
    /// be recycled.
    /// If that was the last reference and the inode has no links
    /// to it, free the inode (and its content) on disk.
    /// All calls to Inode::put() must be inside a transaction in
    /// case it has to free the inode.
    pub unsafe fn put(&mut self) {
        icache.lock.acquire();

        if (*self).ref_0 == 1 as i32 && (*self).valid != 0 && (*self).nlink as i32 == 0 as i32 {
            // inode has no links and no other references: truncate and free.
            // self->ref == 1 means no other process can have self locked,
            // so this acquiresleep() won't block (or deadlock).
            (*self).lock.acquire();
            icache.lock.release();
            self.itrunc();
            (*self).typ = 0 as i32 as i16;
            (*self).update();
            (*self).valid = 0 as i32;
            (*self).lock.release();
            icache.lock.acquire();
        }
        (*self).ref_0 -= 1;
        icache.lock.release();
    }

    /// Common idiom: unlock, then put.
    pub unsafe fn unlockput(&mut self) {
        self.unlock();
        self.put();
    }

    /// Inode content
    ///
    /// The content (data) associated with each inode is stored
    /// in blocks on the disk. The first NDIRECT block numbers
    /// are listed in self->addrs[].  The next NINDIRECT blocks are
    /// listed in block self->addrs[NDIRECT].
    /// Return the disk block address of the nth block in inode self.
    /// If there is no such block, bmap allocates one.
    unsafe fn bmap(&mut self, mut bn: u32) -> u32 {
        let mut addr: u32 = 0;
        let mut a: *mut u32 = ptr::null_mut();
        let mut bp: *mut Buf = ptr::null_mut();
        if bn < NDIRECT as u32 {
            addr = (*self).addrs[bn as usize];
            if addr == 0 as i32 as u32 {
                addr = balloc((*self).dev);
                (*self).addrs[bn as usize] = addr
            }
            return addr;
        }
        bn = (bn as u32).wrapping_sub(NDIRECT as u32) as u32 as u32;
        if (bn as u64) < NINDIRECT as u64 {
            // Load indirect block, allocating if necessary.
            addr = (*self).addrs[NDIRECT as usize];
            if addr == 0 as i32 as u32 {
                addr = balloc((*self).dev);
                (*self).addrs[NDIRECT as usize] = addr
            }
            bp = bread((*self).dev, addr);
            a = (*bp).data.as_mut_ptr() as *mut u32;
            addr = *a.offset(bn as isize);
            if addr == 0 as i32 as u32 {
                addr = balloc((*self).dev);
                *a.offset(bn as isize) = addr;
                log_write(bp);
            }
            (*bp).release();
            return addr;
        }
        panic(b"bmap: out of range\x00" as *const u8 as *const libc::c_char as *mut libc::c_char);
    }

    /// Truncate inode (discard contents).
    /// Only called when the inode has no links
    /// to it (no directory entries referring to it)
    /// and has no in-memory reference to it (is
    /// not an open file or current directory).
    unsafe fn itrunc(&mut self) {
        for i in 0..NDIRECT {
            if (*self).addrs[i as usize] != 0 {
                bfree((*self).dev as i32, (*self).addrs[i as usize]);
                (*self).addrs[i as usize] = 0 as i32 as u32
            }
        }
        if (*self).addrs[NDIRECT as usize] != 0 {
            let bp = bread((*self).dev, (*self).addrs[NDIRECT as usize]);
            let a = (*bp).data.as_mut_ptr() as *mut u32;
            for j in 0..NINDIRECT {
                if *a.offset(j as isize) != 0 {
                    bfree((*self).dev as i32, *a.offset(j as isize));
                }
            }
            (*bp).release();
            bfree((*self).dev as i32, (*self).addrs[NDIRECT as usize]);
            (*self).addrs[NDIRECT as usize] = 0 as i32 as u32
        }
        (*self).size = 0 as i32 as u32;
        (*self).update();
    }

    /// Read data from inode.
    /// Caller must hold self->lock.
    /// If user_dst==1, then dst is a user virtual address;
    /// otherwise, dst is a kernel address.
    pub unsafe fn read(
        &mut self,
        mut user_dst: i32,
        mut dst: u64,
        mut off: u32,
        mut n: u32,
    ) -> i32 {
        let mut tot: u32 = 0;
        if off > (*self).size || off.wrapping_add(n) < off {
            return -1;
        }
        if off.wrapping_add(n) > (*self).size {
            n = (*self).size.wrapping_sub(off)
        }
        tot = 0 as u32;
        while tot < n {
            let bp = bread((*self).dev, self.bmap(off.wrapping_div(BSIZE as u32)));
            let m = core::cmp::min(
                n.wrapping_sub(tot),
                (1024 as i32 as u32).wrapping_sub(off.wrapping_rem(1024 as i32 as u32)),
            );
            if either_copyout(
                user_dst,
                dst,
                (*bp)
                    .data
                    .as_mut_ptr()
                    .offset(off.wrapping_rem(BSIZE as u32) as isize)
                    as *mut libc::c_void,
                m as u64,
            ) == -(1 as i32)
            {
                (*bp).release();
                break;
            } else {
                (*bp).release();
                tot = (tot as u32).wrapping_add(m) as u32 as u32;
                off = (off as u32).wrapping_add(m) as u32 as u32;
                dst = (dst as u64).wrapping_add(m as u64) as u64 as u64
            }
        }
        n as i32
    }

    /// Write data to inode.
    /// Caller must hold self->lock.
    /// If user_src==1, then src is a user virtual address;
    /// otherwise, src is a kernel address.
    pub unsafe fn write(
        &mut self,
        mut user_src: i32,
        mut src: u64,
        mut off: u32,
        mut n: u32,
    ) -> i32 {
        let mut tot: u32 = 0;
        if off > (*self).size || off.wrapping_add(n) < off {
            return -1;
        }
        if off.wrapping_add(n) as u64 > MAXFILE.wrapping_mul(BSIZE) as u64 {
            return -1;
        }
        tot = 0 as i32 as u32;
        while tot < n {
            let bp = bread((*self).dev, self.bmap(off.wrapping_div(BSIZE as u32)));
            let m = core::cmp::min(
                n.wrapping_sub(tot),
                (1024 as i32 as u32).wrapping_sub(off.wrapping_rem(1024 as i32 as u32)),
            );
            if either_copyin(
                (*bp)
                    .data
                    .as_mut_ptr()
                    .offset(off.wrapping_rem(BSIZE as u32) as isize)
                    as *mut libc::c_void,
                user_src,
                src,
                m as u64,
            ) == -(1 as i32)
            {
                (*bp).release();
                break;
            } else {
                log_write(bp);
                (*bp).release();
                tot = (tot as u32).wrapping_add(m) as u32 as u32;
                off = (off as u32).wrapping_add(m) as u32 as u32;
                src = (src as u64).wrapping_add(m as u64) as u64 as u64
            }
        }
        if n > 0 as i32 as u32 {
            if off > (*self).size {
                (*self).size = off
            }
            // write the i-node back to disk even if the size didn't change
            // because the loop above might have called bmap() and added a new
            // block to self->addrs[].
            (*self).update();
        }
        n as i32
    }

    /// Allocate an inode on device dev.
    /// Mark it as allocated by  giving it type type.
    /// Returns an unlocked but allocated and referenced inode.
    pub unsafe fn alloc(mut dev: u32, mut typ: i16) -> *mut Inode {
        for inum in 1..sb.ninodes {
            let bp = bread(dev, sb.iblock(inum as i32));
            let dip = ((*bp).data.as_mut_ptr() as *mut Dinode)
                .offset((inum as u64).wrapping_rem(IPB as u64) as isize);
            if (*dip).typ as i32 == 0 as i32 {
                // a free inode
                ptr::write_bytes(dip, 0, 1);
                (*dip).typ = typ;

                // mark it allocated on the disk
                log_write(bp);
                (*bp).release();
                return iget(dev, inum as u32);
            }
            (*bp).release();
        }
        panic(
            b"Inode::alloc: no inodes\x00" as *const u8 as *const libc::c_char as *mut libc::c_char,
        );
    }

    pub const fn zeroed() -> Self {
        // TODO: transient measure
        Self {
            dev: 0,
            inum: 0,
            ref_0: 0,
            lock: Sleeplock::zeroed(),
            valid: 0,
            typ: 0,
            major: 0,
            minor: 0,
            nlink: 0,
            size: 0,
            addrs: [0; 13],
        }
    }
}

/// On-disk file system format.
/// Both the kernel and user programs use this header file.
/// root i-number
pub const ROOTINO: i32 = 1;

/// block size
pub const BSIZE: i32 = 1024;
pub const FSMAGIC: i32 = 0x10203040;
pub const NDIRECT: i32 = 12;

pub const NINDIRECT: i32 = BSIZE.wrapping_div(mem::size_of::<u32>() as i32);
pub const MAXFILE: i32 = NDIRECT.wrapping_add(NINDIRECT);

/// Inodes per block.
pub const IPB: i32 = BSIZE.wrapping_div(mem::size_of::<Dinode>() as i32);

impl Superblock {
    /// Block containing inode i
    const fn iblock(self, i: i32) -> u32 {
        i.wrapping_div(IPB).wrapping_add(self.inodestart as i32) as u32
    }

    /// Block of free map containing bit for block b
    const fn bblock(self, b: u32) -> u32 {
        b.wrapping_div(BPB as u32).wrapping_add(self.bmapstart)
    }

    /// Read the super block.
    unsafe fn read(&mut self, mut dev: i32) {
        let mut bp: *mut Buf = ptr::null_mut();
        bp = bread(dev as u32, 1 as u32);
        ptr::copy(
            (*bp).data.as_mut_ptr() as *const libc::c_void,
            self as *mut Superblock as *mut libc::c_void,
            ::core::mem::size_of::<Superblock>(),
        );
        (*bp).release();
    }

    // TODO: transient measure
    pub const fn zeroed() -> Self {
        Self {
            magic: 0,
            size: 0,
            nblocks: 0,
            ninodes: 0,
            nlog: 0,
            logstart: 0,
            inodestart: 0,
            bmapstart: 0,
        }
    }
}

/// Bitmap bits per block
pub const BPB: i32 = BSIZE * 8;

/// Directory is a file containing a sequence of Dirent structures.
pub const DIRSIZ: usize = 14;

/// there should be one superblock per disk device, but we run with
/// only one device
pub static mut sb: Superblock = Superblock::zeroed();

/// Init fs
pub unsafe fn fsinit(mut dev: i32) {
    sb.read(dev);
    if sb.magic != FSMAGIC as u32 {
        panic(b"invalid file system\x00" as *const u8 as *const libc::c_char as *mut libc::c_char);
    }
    sb.initlog(dev);
}

/// Zero a block.
unsafe fn bzero(mut dev: i32, mut bno: i32) {
    let mut bp: *mut Buf = ptr::null_mut();
    bp = bread(dev as u32, bno as u32);
    ptr::write_bytes((*bp).data.as_mut_ptr(), 0, BSIZE as usize);
    log_write(bp);
    (*bp).release();
}

/// Blocks.
/// Allocate a zeroed disk block.
unsafe fn balloc(mut dev: u32) -> u32 {
    let mut b: i32 = 0;
    let mut bi: i32 = 0;
    let mut bp: *mut Buf = ptr::null_mut();
    bp = ptr::null_mut();
    while (b as u32) < sb.size {
        bp = bread(dev, sb.bblock(b as u32));
        while bi < BPB && ((b + bi) as u32) < sb.size {
            let m = (1 as i32) << (bi % 8 as i32);
            if (*bp).data[(bi / 8 as i32) as usize] as i32 & m == 0 as i32 {
                // Is block free?
                (*bp).data[(bi / 8 as i32) as usize] =
                    ((*bp).data[(bi / 8 as i32) as usize] as i32 | m) as u8; // Mark block in use.
                log_write(bp);
                (*bp).release();
                bzero(dev as i32, b + bi);
                return (b + bi) as u32;
            }
            bi += 1
        }
        (*bp).release();
        b += BPB
    }
    panic(b"balloc: out of blocks\x00" as *const u8 as *const libc::c_char as *mut libc::c_char);
}

/// Free a disk block.
unsafe fn bfree(mut dev: i32, mut b: u32) {
    let mut bp: *mut Buf = ptr::null_mut();
    let mut bi: i32 = 0;
    let mut m: i32 = 0;
    bp = bread(dev as u32, sb.bblock(b));
    bi = b.wrapping_rem(BPB as u32) as i32;
    m = (1 as i32) << (bi % 8 as i32);
    if (*bp).data[(bi / 8 as i32) as usize] as i32 & m == 0 as i32 {
        panic(b"freeing free block\x00" as *const u8 as *const libc::c_char as *mut libc::c_char);
    }
    (*bp).data[(bi / 8 as i32) as usize] = ((*bp).data[(bi / 8 as i32) as usize] as i32 & !m) as u8;
    log_write(bp);
    (*bp).release();
}

static mut icache: Icache = Icache::zeroed();

pub unsafe fn iinit() {
    icache
        .lock
        .initlock(b"icache\x00" as *const u8 as *const libc::c_char as *mut libc::c_char);
    for i in 0..NINODE {
        (*icache.inode.as_mut_ptr().offset(i as isize))
            .lock
            .initlock(b"inode\x00" as *const u8 as *const libc::c_char as *mut libc::c_char);
    }
}

/// Find the inode with number inum on device dev
/// and return the in-memory copy. Does not lock
/// the inode and does not read it from disk.
unsafe fn iget(mut dev: u32, mut inum: u32) -> *mut Inode {
    let mut ip: *mut Inode = ptr::null_mut();
    let mut empty: *mut Inode = ptr::null_mut();

    icache.lock.acquire();

    // Is the inode already cached?
    empty = ptr::null_mut();
    ip = &mut *icache.inode.as_mut_ptr().offset(0 as i32 as isize) as *mut Inode;
    while ip < &mut *icache.inode.as_mut_ptr().offset(NINODE as isize) as *mut Inode {
        if (*ip).ref_0 > 0 as i32 && (*ip).dev == dev && (*ip).inum == inum {
            (*ip).ref_0 += 1;
            icache.lock.release();
            return ip;
        }
        if empty.is_null() && (*ip).ref_0 == 0 as i32 {
            // Remember empty slot.
            empty = ip
        }
        ip = ip.offset(1)
    }

    // Recycle an inode cache entry.
    if empty.is_null() {
        panic(b"iget: no inodes\x00" as *const u8 as *const libc::c_char as *mut libc::c_char);
    }
    ip = empty;
    (*ip).dev = dev;
    (*ip).inum = inum;
    (*ip).ref_0 = 1 as i32;
    (*ip).valid = 0 as i32;
    icache.lock.release();
    ip
}

/// Copy stat information from inode.
/// Caller must hold ip->lock.
pub unsafe fn stati(mut ip: *mut Inode, mut st: *mut Stat) {
    (*st).dev = (*ip).dev as i32;
    (*st).ino = (*ip).inum;
    (*st).typ = (*ip).typ;
    (*st).nlink = (*ip).nlink;
    (*st).size = (*ip).size as u64;
}

/// Directories
pub unsafe fn namecmp(mut s: *const libc::c_char, mut t: *const libc::c_char) -> i32 {
    strncmp(s, t, DIRSIZ as u32)
}

/// Look for a directory entry in a directory.
/// If found, set *poff to byte offset of entry.
pub unsafe fn dirlookup(
    mut dp: *mut Inode,
    mut name: *mut libc::c_char,
    mut poff: *mut u32,
) -> *mut Inode {
    let mut off: u32 = 0;
    let mut de: Dirent = Default::default();
    if (*dp).typ as i32 != T_DIR {
        panic(b"dirlookup not DIR\x00" as *const u8 as *const libc::c_char as *mut libc::c_char);
    }
    while off < (*dp).size {
        if (*dp).read(
            0 as i32,
            &mut de as *mut Dirent as u64,
            off,
            ::core::mem::size_of::<Dirent>() as u64 as u32,
        ) as u64
            != ::core::mem::size_of::<Dirent>() as u64
        {
            panic(b"dirlookup read\x00" as *const u8 as *const libc::c_char as *mut libc::c_char);
        }
        if de.inum as i32 != 0 as i32 && namecmp(name, de.name.as_mut_ptr()) == 0 as i32 {
            // entry matches path element
            if !poff.is_null() {
                *poff = off
            }
            return iget((*dp).dev, de.inum as u32);
        }
        off = (off as u64).wrapping_add(::core::mem::size_of::<Dirent>() as u64) as u32 as u32
    }
    ptr::null_mut()
}

/// Write a new directory entry (name, inum) into the directory dp.
pub unsafe fn dirlink(mut dp: *mut Inode, mut name: *mut libc::c_char, mut inum: u32) -> i32 {
    let mut off: i32 = 0;
    let mut de: Dirent = Default::default();
    let mut ip: *mut Inode = ptr::null_mut();

    // Check that name is not present.
    ip = dirlookup(dp, name, ptr::null_mut());
    if !ip.is_null() {
        (*ip).put();
        return -(1 as i32);
    }

    // Look for an empty Dirent.
    off = 0;
    while (off as u32) < (*dp).size {
        if (*dp).read(
            0 as i32,
            &mut de as *mut Dirent as u64,
            off as u32,
            ::core::mem::size_of::<Dirent>() as u64 as u32,
        ) as u64
            != ::core::mem::size_of::<Dirent>() as u64
        {
            panic(b"dirlink read\x00" as *const u8 as *const libc::c_char as *mut libc::c_char);
        }
        if de.inum as i32 == 0 as i32 {
            break;
        }
        off = (off as u64).wrapping_add(::core::mem::size_of::<Dirent>() as u64) as i32 as i32
    }
    strncpy(de.name.as_mut_ptr(), name, DIRSIZ as i32);
    de.inum = inum as u16;
    if (*dp).write(
        0 as i32,
        &mut de as *mut Dirent as u64,
        off as u32,
        ::core::mem::size_of::<Dirent>() as u64 as u32,
    ) as u64
        != ::core::mem::size_of::<Dirent>() as u64
    {
        panic(b"dirlink\x00" as *const u8 as *const libc::c_char as *mut libc::c_char);
    }
    0 as i32
}

/// Paths
/// Copy the next path element from path into name.
/// Return a pointer to the element following the copied one.
/// The returned path has no leading slashes,
/// so the caller can check *path=='\0' to see if the name is the last one.
/// If no name to remove, return 0.
///
/// Examples:
///   skipelem("a/bb/c", name) = "bb/c", setting name = "a"
///   skipelem("///a//bb", name) = "bb", setting name = "a"
///   skipelem("a", name) = "", setting name = "a"
///   skipelem("", name) = skipelem("////", name) = 0
unsafe fn skipelem(mut path: *mut libc::c_char, mut name: *mut libc::c_char) -> *mut libc::c_char {
    let mut s: *mut libc::c_char = ptr::null_mut();
    let mut len: i32 = 0;
    while *path as i32 == '/' as i32 {
        path = path.offset(1)
    }
    if *path as i32 == 0 as i32 {
        return ptr::null_mut();
    }
    s = path;
    while *path as i32 != '/' as i32 && *path as i32 != 0 as i32 {
        path = path.offset(1)
    }
    len = path.wrapping_offset_from(s) as i64 as i32;
    if len >= DIRSIZ as i32 {
        ptr::copy(s as *const libc::c_void, name as *mut libc::c_void, DIRSIZ);
    } else {
        ptr::copy(
            s as *const libc::c_void,
            name as *mut libc::c_void,
            len as usize,
        );
        *name.offset(len as isize) = 0 as i32 as libc::c_char
    }
    while *path as i32 == '/' as i32 {
        path = path.offset(1)
    }
    path
}

/// Look up and return the inode for a path name.
/// If parent != 0, return the inode for the parent and copy the final
/// path element into name, which must have room for DIRSIZ bytes.
/// Must be called inside a transaction since it calls Inode::put().
unsafe fn namex(
    mut path: *mut libc::c_char,
    mut nameiparent_0: i32,
    mut name: *mut libc::c_char,
) -> *mut Inode {
    let mut ip: *mut Inode = ptr::null_mut();
    let mut next: *mut Inode = ptr::null_mut();
    if *path as i32 == '/' as i32 {
        ip = iget(ROOTDEV as u32, ROOTINO as u32)
    } else {
        ip = (*(*myproc()).cwd).idup()
    }
    loop {
        path = skipelem(path, name);
        if path.is_null() {
            break;
        }
        (*ip).lock();
        if (*ip).typ as i32 != T_DIR {
            (*ip).unlockput();
            return ptr::null_mut();
        }
        if nameiparent_0 != 0 && *path as i32 == '\u{0}' as i32 {
            // Stop one level early.
            (*ip).unlock();
            return ip;
        }
        next = dirlookup(ip, name, ptr::null_mut());
        if next.is_null() {
            (*ip).unlockput();
            return ptr::null_mut();
        }
        (*ip).unlockput();
        ip = next
    }
    if nameiparent_0 != 0 {
        (*ip).put();
        return ptr::null_mut();
    }
    ip
}

pub unsafe fn namei(mut path: *mut libc::c_char) -> *mut Inode {
    let mut name: [libc::c_char; DIRSIZ] = [0; DIRSIZ];
    namex(path, 0 as i32, name.as_mut_ptr())
}

pub unsafe fn nameiparent(mut path: *mut libc::c_char, mut name: *mut libc::c_char) -> *mut Inode {
    namex(path, 1 as i32, name)
}<|MERGE_RESOLUTION|>--- conflicted
+++ resolved
@@ -140,31 +140,9 @@
 /// dev, and inum.  One must hold ip->lock in order to
 /// read or write that inode's ip->valid, ip->size, ip->type, &c.
 #[derive(Copy, Clone)]
-<<<<<<< HEAD
-pub struct Icache {
-    pub lock: Spinlock,
-    pub inode: [Inode; NINODE as usize],
-}
-
-impl Superblock {
-    // TODO: transient measure
-    pub const fn zeroed() -> Self {
-        Self {
-            magic: 0,
-            size: 0,
-            nblocks: 0,
-            ninodes: 0,
-            nlog: 0,
-            logstart: 0,
-            inodestart: 0,
-            bmapstart: 0,
-        }
-    }
-=======
 struct Icache {
     lock: Spinlock,
     inode: [Inode; NINODE as usize],
->>>>>>> ddf2bcbf
 }
 
 impl Icache {
